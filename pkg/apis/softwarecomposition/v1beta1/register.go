/*
Copyright 2018 The Kubernetes Authors.

Licensed under the Apache License, Version 2.0 (the "License");
you may not use this file except in compliance with the License.
You may obtain a copy of the License at

    http://www.apache.org/licenses/LICENSE-2.0

Unless required by applicable law or agreed to in writing, software
distributed under the License is distributed on an "AS IS" BASIS,
WITHOUT WARRANTIES OR CONDITIONS OF ANY KIND, either express or implied.
See the License for the specific language governing permissions and
limitations under the License.
*/

package v1beta1

import (
	metav1 "k8s.io/apimachinery/pkg/apis/meta/v1"
	"k8s.io/apimachinery/pkg/runtime"
	"k8s.io/apimachinery/pkg/runtime/schema"
)

// GroupName holds the API group name.
const GroupName = "spdx.softwarecomposition.kubescape.io"

// SchemeGroupVersion is group version used to register these objects
var SchemeGroupVersion = schema.GroupVersion{Group: GroupName, Version: "v1beta1"}

var (
	// SchemeBuilder allows to add this group to a scheme.
	// TODO: move SchemeBuilder with zz_generated.deepcopy.go to k8s.io/api.
	// localSchemeBuilder and AddToScheme will stay in k8s.io/kubernetes.
	SchemeBuilder      runtime.SchemeBuilder
	localSchemeBuilder = &SchemeBuilder

	// AddToScheme adds this group to a scheme.
	AddToScheme = localSchemeBuilder.AddToScheme
)

func init() {
	// We only register manually written functions here. The registration of the
	// generated functions takes place in the generated files. The separation
	// makes the code compile even when the generated files are missing.
	localSchemeBuilder.Register(addKnownTypes)
}

// Adds the list of known types to the given scheme.
func addKnownTypes(scheme *runtime.Scheme) error {
	scheme.AddKnownTypes(SchemeGroupVersion,
		&SBOMSPDXv2p3{},
		&SBOMSPDXv2p3List{},
		&SBOMSPDXv2p3Filtered{},
		&SBOMSPDXv2p3FilteredList{},
		&VulnerabilityManifest{},
		&VulnerabilityManifestList{},
		&SBOMSummary{},
		&SBOMSummaryList{},
		&VulnerabilityManifestSummary{},
		&VulnerabilityManifestSummaryList{},
		&WorkloadConfigurationScan{},
		&WorkloadConfigurationScanList{},
		&WorkloadConfigurationScanSummary{},
		&WorkloadConfigurationScanSummaryList{},
		&ConfigurationScanSummary{},
		&ConfigurationScanSummaryList{},
		&VulnerabilitySummary{},
		&VulnerabilitySummaryList{},
		&ApplicationProfile{},
		&ApplicationProfileList{},
		&ApplicationProfileSummary{},
		&ApplicationProfileSummaryList{},
		&ApplicationActivity{},
		&ApplicationActivityList{},
		&NetworkNeighbors{},
		&NetworkNeighborsList{},
		&OpenVulnerabilityExchangeContainer{},
		&OpenVulnerabilityExchangeContainerList{},
		&GeneratedNetworkPolicyList{},
		&GeneratedNetworkPolicy{},
<<<<<<< HEAD
		&KnownServerList{},
		&KnownServer{},
=======
		&SBOMSyft{},
		&SBOMSyftList{},
		&SBOMSyftFiltered{},
		&SBOMSyftFilteredList{},
>>>>>>> cc7446ee
	)
	metav1.AddToGroupVersion(scheme, SchemeGroupVersion)
	return nil
}

// Resource takes an unqualified resource and returns a Group qualified GroupResource
func Resource(resource string) schema.GroupResource {
	return SchemeGroupVersion.WithResource(resource).GroupResource()
}<|MERGE_RESOLUTION|>--- conflicted
+++ resolved
@@ -79,15 +79,12 @@
 		&OpenVulnerabilityExchangeContainerList{},
 		&GeneratedNetworkPolicyList{},
 		&GeneratedNetworkPolicy{},
-<<<<<<< HEAD
 		&KnownServerList{},
 		&KnownServer{},
-=======
 		&SBOMSyft{},
 		&SBOMSyftList{},
 		&SBOMSyftFiltered{},
 		&SBOMSyftFilteredList{},
->>>>>>> cc7446ee
 	)
 	metav1.AddToGroupVersion(scheme, SchemeGroupVersion)
 	return nil
