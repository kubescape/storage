package file

import (
	"context"
	"encoding/json"
	"fmt"

	"github.com/kubescape/go-logger"
	"github.com/kubescape/go-logger/helpers"
	"github.com/kubescape/storage/pkg/apis/softwarecomposition"
	"github.com/kubescape/storage/pkg/apis/softwarecomposition/networkpolicy"
	"go.opentelemetry.io/otel"
	"go.opentelemetry.io/otel/attribute"
	metav1 "k8s.io/apimachinery/pkg/apis/meta/v1"
	"k8s.io/apimachinery/pkg/runtime"
	"k8s.io/apimachinery/pkg/watch"
	"k8s.io/apiserver/pkg/storage"
)

const (
	networkNeighborsResource = "networkneighborses"
)

// GeneratedNetworkPolicyStorage offers a storage solution for GeneratedNetworkPolicy objects, implementing custom business logic for these objects and using the underlying default storage implementation.
type GeneratedNetworkPolicyStorage struct {
	realStore StorageQuerier
	versioner storage.Versioner
}

var _ storage.Interface = &GeneratedNetworkPolicyStorage{}

func NewGeneratedNetworkPolicyStorage(realStore *StorageQuerier) storage.Interface {
	return &GeneratedNetworkPolicyStorage{
		realStore: *realStore,
		versioner: storage.APIObjectVersioner{},
	}
}

// Versioner Returns Versioner associated with this interface.
func (s *GeneratedNetworkPolicyStorage) Versioner() storage.Versioner {
	return s.versioner
}

// Create is not supported for GeneratedNetworkPolicy objects. Objects are generated on the fly and not stored.
func (s *GeneratedNetworkPolicyStorage) Create(ctx context.Context, key string, obj, out runtime.Object, _ uint64) error {
	return storage.NewInvalidObjError(key, operationNotSupportedMsg)
}

// Delete is not supported for GeneratedNetworkPolicy objects. Objects are generated on the fly and not stored.
func (s *GeneratedNetworkPolicyStorage) Delete(ctx context.Context, key string, out runtime.Object, _ *storage.Preconditions, _ storage.ValidateObjectFunc, _ runtime.Object) error {
	return storage.NewInvalidObjError(key, operationNotSupportedMsg)
}

// Watch is not supported for GeneratedNetworkPolicy objects. Objects are generated on the fly and not stored.
func (s *GeneratedNetworkPolicyStorage) Watch(ctx context.Context, key string, _ storage.ListOptions) (watch.Interface, error) {
	return nil, storage.NewInvalidObjError(key, operationNotSupportedMsg)
}

// Get generates and returns a single GeneratedNetworkPolicy object
func (s *GeneratedNetworkPolicyStorage) Get(ctx context.Context, key string, opts storage.GetOptions, objPtr runtime.Object) error {
	ctx, span := otel.Tracer("").Start(ctx, "GeneratedNetworkPolicyStorage.Get")
	span.SetAttributes(attribute.String("key", key))
	defer span.End()

	logger.L().Ctx(ctx).Debug("GeneratedNetworkPolicyStorage.Get", helpers.String("key", key))

	// retrieve network neighbor with the same name
	networkNeighborsObjPtr := &softwarecomposition.NetworkNeighbors{}

	key = replaceKeyForKind(key, networkNeighborsResource)

	if err := s.realStore.Get(ctx, key, opts, networkNeighborsObjPtr); err != nil {
		return err
	}
	// TODO(DanielGrunberegerCA): get known servers
	generatedNetworkPolicy, err := networkpolicy.GenerateNetworkPolicy(*networkNeighborsObjPtr, []softwarecomposition.KnownServer{}, metav1.Now())
	if err != nil {
		return fmt.Errorf("error generating network policy: %w", err)
	}

	data, err := json.Marshal(generatedNetworkPolicy)
	if err != nil {
		logger.L().Ctx(ctx).Error("json marshal failed", helpers.Error(err), helpers.String("key", key))
		return err
	}

	if err = json.Unmarshal(data, objPtr); err != nil {
		logger.L().Ctx(ctx).Error("json unmarshal failed", helpers.Error(err), helpers.String("key", key))
		return err
	}

	return nil
}

// GetList generates and returns a list of GeneratedNetworkPolicy objects for the given namespace
func (s *GeneratedNetworkPolicyStorage) GetList(ctx context.Context, key string, _ storage.ListOptions, listObj runtime.Object) error {
	// get all network neighbors on namespace
	networkNeighborsObjListPtr := &softwarecomposition.NetworkNeighborsList{}

	generatedNetworkPolicyList := &softwarecomposition.GeneratedNetworkPolicyList{
		TypeMeta: metav1.TypeMeta{
			APIVersion: storageV1Beta1ApiVersion,
		},
	}

	namespace := getNamespaceFromKey(key)

	if err := s.realStore.GetByNamespace(ctx, softwarecomposition.GroupName, networkNeighborsResource, namespace, networkNeighborsObjListPtr); err != nil {
		return err
	}

	for _, networkNeighbors := range networkNeighborsObjListPtr.Items {
		generatedNetworkPolicy, err := networkpolicy.GenerateNetworkPolicy(networkNeighbors, []softwarecomposition.KnownServer{}, metav1.Now())
		if err != nil {
			return fmt.Errorf("error generating network policy: %w", err)
		}

		generatedNetworkPolicyList.Items = append(generatedNetworkPolicyList.Items, generatedNetworkPolicy)

	}

	data, err := json.Marshal(generatedNetworkPolicyList)
	if err != nil {
		logger.L().Ctx(ctx).Error("json marshal failed", helpers.Error(err), helpers.String("key", key))
		return err
	}

	if err = json.Unmarshal(data, listObj); err != nil {
		logger.L().Ctx(ctx).Error("json unmarshal failed", helpers.Error(err), helpers.String("key", key))
		return err
	}

	return nil
}

// GuaranteedUpdate is not supported for GeneratedNetworkPolicy objects. Objects are generated on the fly and not stored.
func (s *GeneratedNetworkPolicyStorage) GuaranteedUpdate(
	ctx context.Context, key string, destination runtime.Object, ignoreNotFound bool,
	preconditions *storage.Preconditions, tryUpdate storage.UpdateFunc, cachedExistingObject runtime.Object) error {
	return storage.NewInvalidObjError(key, operationNotSupportedMsg)
}

// Count is not supported for GeneratedNetworkPolicy objects. Objects are generated on the fly and not stored.
func (s *GeneratedNetworkPolicyStorage) Count(key string) (int64, error) {
	return 0, storage.NewInvalidObjError(key, operationNotSupportedMsg)
}

<<<<<<< HEAD
func getSingleIP(ipAddress string) *softwarecomposition.IPBlock {
	ipBlock := &softwarecomposition.IPBlock{CIDR: ipAddress + "/32"}
	return ipBlock
=======
// RequestWatchProgress fulfills the storage.Interface
//
// It’s function is only relevant to etcd.
func (s *GeneratedNetworkPolicyStorage) RequestWatchProgress(context.Context) error {
	return nil
>>>>>>> cc7446ee
}<|MERGE_RESOLUTION|>--- conflicted
+++ resolved
@@ -145,15 +145,9 @@
 	return 0, storage.NewInvalidObjError(key, operationNotSupportedMsg)
 }
 
-<<<<<<< HEAD
-func getSingleIP(ipAddress string) *softwarecomposition.IPBlock {
-	ipBlock := &softwarecomposition.IPBlock{CIDR: ipAddress + "/32"}
-	return ipBlock
-=======
 // RequestWatchProgress fulfills the storage.Interface
 //
 // It’s function is only relevant to etcd.
 func (s *GeneratedNetworkPolicyStorage) RequestWatchProgress(context.Context) error {
 	return nil
->>>>>>> cc7446ee
 }