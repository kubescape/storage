--- conflicted
+++ resolved
@@ -65,11 +65,7 @@
 								{
 									Endpoint:  "http://localhost:8080",
 									Methods:   []string{"GET"},
-<<<<<<< HEAD
 									Internal:  false,
-=======
-									Internal:  consts.False,
->>>>>>> d8b79ecd
 									Direction: consts.Inbound,
 									Headers:   map[string][]string{},
 								},
@@ -131,15 +127,9 @@
 							Syscalls: []string{},
 							Endpoints: []softwarecomposition.HTTPEndpoint{
 								{
-<<<<<<< HEAD
-									Endpoint:  "http://localhost:8080",
+									Endpoint:  "localhost/",
 									Methods:   []string{"GET"},
 									Internal:  false,
-=======
-									Endpoint:  "localhost/",
-									Methods:   []string{"GET"},
-									Internal:  consts.False,
->>>>>>> d8b79ecd
 									Direction: consts.Inbound,
 									Headers:   map[string][]string{},
 								},
